const express = require('express');
const http = require('http');
const socketIo = require('socket.io');
const path = require('path');
const { config } = require('dotenv'); // Use dotenv for secrets

// Load .env variables
config();

// Read the comma-separated list from your .env file
const ALLOWED_ORIGINS_STRING = process.env.ALLOWED_ORIGINS || "http://localhost:8010";
const ALLOWED_ORIGINS_ARRAY = ALLOWED_ORIGINS_STRING.split(',');

// This key MUST match the one in your python/.env file
const PYTHON_SECRET_KEY = process.env.PYTHON_SECRET_KEY || "your-long-random-secret-key-here"; 

// [FIX] Read the comma-separated list from your .env file
const ALLOWED_ORIGINS_STRING = process.env.ALLOWED_ORIGINS || "http://localhost:8010";

// This is the line that "puts it into an array"
const ALLOWED_ORIGINS_ARRAY = ALLOWED_ORIGINS_STRING.split(',');

// [FIX] Add a secret key to authenticate your Python client.
// This prevents unauthorized clients from connecting as your backend.
// *** YOU MUST ADD THIS SAME KEY TO YOUR transcriber.py SCRIPT ***
const PYTHON_SECRET_KEY = "your-long-random-secret-key-here"; 

const app = express();
const server = http.createServer(app);
const io = socketIo(server, {
  cors: {
<<<<<<< HEAD
=======
    // [FIX] Restrict the origin to your PHP app's URL.
>>>>>>> b19eac1a
    origin: ALLOWED_ORIGINS_ARRAY,
    methods: ["GET", "POST"]
  }
});

// Store backend clients by group
let backendClients = {
  whisper: null,
  wave2vec: null,
  store: null
};

// Create a map to rate-limit clients.
const clientRateLimit = new Map();

// [FIX] Create a map to rate-limit clients.
const clientRateLimit = new Map();

app.use(express.static(path.join(__dirname, 'public')));

io.on('connection', (socket) => {
  console.log('Client connected:', socket.id);

  // Set a 1-second cooldown for this client
  clientRateLimit.set(socket.id, 0);

<<<<<<< HEAD
  // Handle identification for different backend groups
  socket.on('identify_python', (data) => {
    // Authenticate the Python client with the secret key AND group
    if (data && data.secret === PYTHON_SECRET_KEY && data.group) {
      
      // Check if the group name is one we expect
      if (backendClients.hasOwnProperty(data.group)) {
        
        // Assign this client to its group
        backendClients[data.group] = socket.id;
        
        // Tag the socket with its group for easy disconnect cleanup
        socket.backendGroup = data.group; 
        
        console.log(`✅ Python client identified for group [${data.group}]: ${socket.id}`);
        
      } else {
        console.error(`❌ Invalid group name from client ${socket.id}: ${data.group}. Must be 'whisper', 'wave2vec', or 'store'.`);
        socket.disconnect();
      }
=======
  socket.on('identify_python', (data) => {
    // [FIX] Authenticate the Python client with the secret key.
    if (data && data.secret === PYTHON_SECRET_KEY) {
      pythonClientId = socket.id;
      console.log(`✅ Python client identified and authenticated: ${pythonClientId}`);
>>>>>>> b19eac1a
    } else {
      // Log and disconnect the unauthorized client.
      console.error(`❌ FAILED auth attempt from client: ${socket.id}`);
      socket.disconnect();
    }
  });

  socket.on('audio_data', (data) => {
    
<<<<<<< HEAD
    // Add Rate Limiting.
    const now = Date.now();
    const lastRequestTime = clientRateLimit.get(socket.id) || 0;
    
    if (now - lastRequestTime < 1000) {
      console.warn(`Rate limit hit for client: ${socket.id}`);
=======
    // [FIX] Add Rate Limiting.
    const now = Date.now();
    const lastRequestTime = clientRateLimit.get(socket.id) || 0;
    
    // Set a 1-second (1000ms) cooldown between requests per user.
    if (now - lastRequestTime < 1000) {
      console.warn(`Rate limit hit for client: ${socket.id}`);
      // (Optional) Tell the client they are too fast.
      // socket.emit('transcription_error', { message: "You are sending audio too quickly." });
>>>>>>> b19eac1a
      return; 
    }
    clientRateLimit.set(socket.id, now);

<<<<<<< HEAD
    // Add Data Validation.
=======
    // [FIX] Add Data Validation.
>>>>>>> b19eac1a
    if (!data || !Array.isArray(data.audioFloat32) || !data.language) {
      console.error(`Invalid data from browser: ${socket.id}`);
      socket.emit('transcription_error', { message: "Invalid data format." });
      return;
    }

<<<<<<< HEAD
    // Define the audio payload
    const payload = {
      audioFloat32: data.audioFloat32,
      browserSocketId: socket.id,
      language: data.language
    };

    let transcriptionServiceUsed = false;

    // 1. Always send to the 'store' group if it's connected
    if (backendClients.store) {
      console.log(`Relaying audio to 'store' client...`);
      io.to(backendClients.store).emit('audio_to_python', payload);
    }

    // 2. Send to the correct transcription group based on language
    if (payload.language === 'malay-english' || payload.language === 'malay-only') {
      if (backendClients.whisper) {
        console.log(`Relaying audio to 'whisper' client...`);
        io.to(backendClients.whisper).emit('audio_to_python', payload);
        transcriptionServiceUsed = true;
      }
    } else if (payload.language === 'english-only') {
      if (backendClients.wave2vec) {
        console.log(`Relaying audio to 'wave2vec' client...`);
        io.to(backendClients.wave2vec).emit('audio_to_python', payload);
        transcriptionServiceUsed = true;
      }
    }

    // 3. Handle error if no appropriate transcription service is connected
    if (!transcriptionServiceUsed) {
        if (!backendClients.whisper && !backendClients.wave2vec) {
             console.error("❌ No Python transcription clients are connected.");
             socket.emit('transcription_error', { message: "Transcription service unavailable." });
        } else {
             // One is connected, but not the right one
             console.error(`❌ Correct Python client for language '${payload.language}' is not connected.`);
             socket.emit('transcription_error', { message: `Service for '${payload.language}' is unavailable.` });
        }
=======
    // Check if Python backend is connected.
    if (pythonClientId) {
      console.log(`Relaying audio to Python client...`);
      io.to(pythonClientId).emit('audio_to_python', {
        audioFloat32: data.audioFloat32,
        browserSocketId: socket.id,
        language: data.language
      });
    } else {
      console.error("❌ Python client is not connected. Cannot transcribe.");
      socket.emit('transcription_error', { message: "Transcription service unavailable." });
>>>>>>> b19eac1a
    }
  });

  socket.on('transcription_from_python', (data) => {
    
<<<<<<< HEAD
    // Validate data from Python before relaying.
    if (!data || !data.browserSocketId || data.transcript === undefined) { 
=======
    // [FIX] Validate data from Python before relaying.
    if (!data || !data.browserSocketId || !data.transcript) {
>>>>>>> b19eac1a
        console.error(`Invalid transcription data from Python client.`);
        return;
    }

    console.log(`📝 Received transcription from Python for browser: ${data.browserSocketId}`);
    // Only send to the specific browser client
    io.to(data.browserSocketId).emit('transcription_result', {
      transcript: data.transcript
    });
  });

  socket.on('disconnect', () => {
    console.log('Client disconnected:', socket.id);
    
<<<<<<< HEAD
    // Clean up rate-limit map.
    clientRateLimit.delete(socket.id);

    // Clean up backend client map if a backend client disconnects
    if (socket.backendGroup) { 
      console.log(`Backend client [${socket.backendGroup}] has disconnected.`);
      backendClients[socket.backendGroup] = null;
=======
    // [FIX] Clean up rate-limit map.
    clientRateLimit.delete(socket.id);

    if (socket.id === pythonClientId) {
      console.log('Python client has disconnected.');
      pythonClientId = null;
>>>>>>> b19eac1a
    }
  });

  socket.on('error', (error) => {
    console.error('Socket error:', error);
  });
});

const PORT = process.env.PORT || 3000;
server.listen(PORT, () => {
  console.log(`Node.js server running on port ${PORT}`);
<<<<<<< HEAD
=======
  console.log(`🚀 Open ${ALLOWED_ORIGIN} in your browser`);
>>>>>>> b19eac1a
});<|MERGE_RESOLUTION|>--- conflicted
+++ resolved
@@ -29,10 +29,6 @@
 const server = http.createServer(app);
 const io = socketIo(server, {
   cors: {
-<<<<<<< HEAD
-=======
-    // [FIX] Restrict the origin to your PHP app's URL.
->>>>>>> b19eac1a
     origin: ALLOWED_ORIGINS_ARRAY,
     methods: ["GET", "POST"]
   }
@@ -59,7 +55,6 @@
   // Set a 1-second cooldown for this client
   clientRateLimit.set(socket.id, 0);
 
-<<<<<<< HEAD
   // Handle identification for different backend groups
   socket.on('identify_python', (data) => {
     // Authenticate the Python client with the secret key AND group
@@ -80,13 +75,6 @@
         console.error(`❌ Invalid group name from client ${socket.id}: ${data.group}. Must be 'whisper', 'wave2vec', or 'store'.`);
         socket.disconnect();
       }
-=======
-  socket.on('identify_python', (data) => {
-    // [FIX] Authenticate the Python client with the secret key.
-    if (data && data.secret === PYTHON_SECRET_KEY) {
-      pythonClientId = socket.id;
-      console.log(`✅ Python client identified and authenticated: ${pythonClientId}`);
->>>>>>> b19eac1a
     } else {
       // Log and disconnect the unauthorized client.
       console.error(`❌ FAILED auth attempt from client: ${socket.id}`);
@@ -96,40 +84,23 @@
 
   socket.on('audio_data', (data) => {
     
-<<<<<<< HEAD
     // Add Rate Limiting.
     const now = Date.now();
     const lastRequestTime = clientRateLimit.get(socket.id) || 0;
     
     if (now - lastRequestTime < 1000) {
       console.warn(`Rate limit hit for client: ${socket.id}`);
-=======
-    // [FIX] Add Rate Limiting.
-    const now = Date.now();
-    const lastRequestTime = clientRateLimit.get(socket.id) || 0;
-    
-    // Set a 1-second (1000ms) cooldown between requests per user.
-    if (now - lastRequestTime < 1000) {
-      console.warn(`Rate limit hit for client: ${socket.id}`);
-      // (Optional) Tell the client they are too fast.
-      // socket.emit('transcription_error', { message: "You are sending audio too quickly." });
->>>>>>> b19eac1a
       return; 
     }
     clientRateLimit.set(socket.id, now);
 
-<<<<<<< HEAD
     // Add Data Validation.
-=======
-    // [FIX] Add Data Validation.
->>>>>>> b19eac1a
     if (!data || !Array.isArray(data.audioFloat32) || !data.language) {
       console.error(`Invalid data from browser: ${socket.id}`);
       socket.emit('transcription_error', { message: "Invalid data format." });
       return;
     }
 
-<<<<<<< HEAD
     // Define the audio payload
     const payload = {
       audioFloat32: data.audioFloat32,
@@ -170,31 +141,13 @@
              console.error(`❌ Correct Python client for language '${payload.language}' is not connected.`);
              socket.emit('transcription_error', { message: `Service for '${payload.language}' is unavailable.` });
         }
-=======
-    // Check if Python backend is connected.
-    if (pythonClientId) {
-      console.log(`Relaying audio to Python client...`);
-      io.to(pythonClientId).emit('audio_to_python', {
-        audioFloat32: data.audioFloat32,
-        browserSocketId: socket.id,
-        language: data.language
-      });
-    } else {
-      console.error("❌ Python client is not connected. Cannot transcribe.");
-      socket.emit('transcription_error', { message: "Transcription service unavailable." });
->>>>>>> b19eac1a
     }
   });
 
   socket.on('transcription_from_python', (data) => {
     
-<<<<<<< HEAD
     // Validate data from Python before relaying.
     if (!data || !data.browserSocketId || data.transcript === undefined) { 
-=======
-    // [FIX] Validate data from Python before relaying.
-    if (!data || !data.browserSocketId || !data.transcript) {
->>>>>>> b19eac1a
         console.error(`Invalid transcription data from Python client.`);
         return;
     }
@@ -209,7 +162,6 @@
   socket.on('disconnect', () => {
     console.log('Client disconnected:', socket.id);
     
-<<<<<<< HEAD
     // Clean up rate-limit map.
     clientRateLimit.delete(socket.id);
 
@@ -217,14 +169,6 @@
     if (socket.backendGroup) { 
       console.log(`Backend client [${socket.backendGroup}] has disconnected.`);
       backendClients[socket.backendGroup] = null;
-=======
-    // [FIX] Clean up rate-limit map.
-    clientRateLimit.delete(socket.id);
-
-    if (socket.id === pythonClientId) {
-      console.log('Python client has disconnected.');
-      pythonClientId = null;
->>>>>>> b19eac1a
     }
   });
 
@@ -236,8 +180,4 @@
 const PORT = process.env.PORT || 3000;
 server.listen(PORT, () => {
   console.log(`Node.js server running on port ${PORT}`);
-<<<<<<< HEAD
-=======
-  console.log(`🚀 Open ${ALLOWED_ORIGIN} in your browser`);
->>>>>>> b19eac1a
 });